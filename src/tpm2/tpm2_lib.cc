--- conflicted
+++ resolved
@@ -3335,11 +3335,9 @@
   memcpy(hmac_key, in.sessionKey_, in.sessionKeySize_);
   sizeHmacKey += in.sessionKeySize_;
 #if 0
-<<<<<<< HEAD
-=======
   // This only gets appended if not bound to session.
->>>>>>> ea904875
-  memcpy(&hmac_key[in.sessionKeySize_], in.targetAuthValue_.buffer, in.targetAuthValue_.size);
+  memcpy(&hmac_key[in.sessionKeySize_], in.targetAuthValue_.buffer,
+         in.targetAuthValue_.size);
 #endif
   sizeHmacKey += in.targetAuthValue_.size;
 #endif
