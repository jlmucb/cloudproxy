//
//  File: bidServer.cpp
//      John Manferdelli
//
//  Description: Sever for bidServer
//
//  Copyright (c) 2011, Intel Corporation. Some contributions 
//    (c) John Manferdelli.  All rights reserved.
//
// Use, duplication and disclosure of this file and derived works of
// this file are subject to and licensed under the Apache License dated
// January, 2004, (the "License").  This License is contained in the
// top level directory originally provided with the CloudProxy Project.
// Your right to use or distribute this file, or derived works thereof,
// is subject to your being bound by those terms and your use indicates
// consent to those terms.
//
// If you distribute this file (or portions derived therefrom), you must
// include License in or with the file and, in the event you do not include
// the entire License in the file, the file must contain a reference
// to the location of the License.


// ------------------------------------------------------------------------


#include "jlmTypes.h"
#include "logging.h"
#include "bidServer.h"
#include "jlmcrypto.h"
#include "channel.h"
#include "safeChannel.h"
#include "channelstate.h"
#include "jlmUtility.h"
#include "tinyxml.h"
#include "session.h"
#include "sha256.h"
#include "bignum.h"
#include "mpFunctions.h"
#include "rsaHelper.h"
#include "request.h"
#include "tcIO.h"

#include "tao.h"

#include "objectManager.h"
#include "secPrincipal.h"
#include "claims.h"
#include "trustedKeyNego.h"
#include "encryptedblockIO.h"
#include "domain.h"

#include "encapsulate.h"

#include <stdio.h>
#include <sys/types.h>
#include <sys/stat.h>
#include <fcntl.h>
#include <time.h>
#include <string.h>
#include <unistd.h>
#include <stdlib.h>
#include <sys/types.h>
#include <sys/socket.h>
#include <netinet/in.h>
#include <pthread.h>
#include <errno.h>
#ifdef LINUX
#include <wait.h>
#endif


bool             g_fTerminateServer= false;
int              iQueueSize= 5;

bool             g_globalpolicyValid= false;
// metaData         g_theVault;
PrincipalCert*   g_policyPrincipalCert= NULL;
RSAKey*          g_policyKey= NULL;
accessPrincipal* g_policyAccessPrincipal= NULL;

#include "./policyCert.inc"

accessPrincipal* registerPrincipalfromCert(PrincipalCert* pSig);


PrincipalCert  g_sealingPrincipal;


// ------------------------------------------------------------------------

/*
 *  Key/Principal protocol
 *
 *  client phase 1  client-->server:
 *      clientMsg1(rand, ciphersuites)
 *  server phase 1  server-->client:
 *      serverMsg1(rand, ciphersuite, server-cert)
 *  client phase 2  client-->server:
 *      clientMsg2(E_S(premaster), D_C(rand1||rand2), client-cert)
 *  server phase 2  server-->client:
 *      serverMsg2(Principal cert requests, challenge)
 *  ----------Encrypted from here on
 *  client phase 3  client-->server:
 *      clientMsg3(Principal-certs, D_P1(challenge), D_P2(challenge+1),...)
 *  server phase 3  server-->client serverMsg3(Successful nego)
 *
 *  Secret Keys:[64]:= 
 *      PRF(premaster, "bidServer keyNego protocol", Server-Rand||ClientRand)
 *
 *  Notes:
 *      1. Should use DH for perfect forward secrecy
 *      2. If you use GCM, don't need seperate bid key
 *
 *  MAC(text)_t= HMAC(K, text)_t= H((K0⊕opad)||H((K0⊕ipad)||text))_t
 *      ipad: Inner pad; the byte 0x36 repeated B times.
 *      opad: Outer pad; the byte 0x5c repeated B times. 
 *      B-block size of hash.
 *      If the length of K=B: set  K0 =K.
 *      If the length of K > B: hash K to obtain an L byte string, then
 *       append 
 *      (B-L) 0's to create a B-byte string K0 (i.e., K0= H(K)|| 00...00). 
 *      If the length of K<B: append zeros to the end of K to create a
 *        B-byte string K0 (e.g., if K is 20 bytes in length and B= 64,
 *        then K will be appended with 44 zero bytes 0x00).
 *
 *  For now just PKCS-pad.  Should use PSS later.
 */


// Server Nego Messages
const char* szMsg1a= "<ServerNego phase='1' sessionId='%d'>\n <Random size='32'>"\
  "%s</Random>\n<CipherSuite> %s </CipherSuite>\n<ServerCertificate>\n";
const char* szMsg1b= "</ServerCertificate>\n</ServerNego>\n";

#if 0
const char* szMsg2= 
  "<ServerNego phase='2'>\n <RequestAuthentication Algorithm='%s'/>\n"\
  "<Challenge size='32'>%s</Challenge>\n</ServerNego>\n";
#endif

const char* szMsg2= 
  "<ServerNego phase='2'>\n <RequestAuthentication Algorithm='%s'/>\n"\
  "<Challenge size='32'>%s</Challenge>\n" \
  "<Hash>%s</Hash>\n</ServerNego>\n";

const char* szMsg3Pass=
  "<ServerNego phase='3'>\n <Status>Succeed</Status>\n</ServerNego>\n";
const char* szMsg3Fail=
  "<ServerNego phase='3'\n ><Status> Fail </Status>\n</ServerNego>\n";


bool serverNegoMessage1(char* buf, int maxSize, int iSessionId, const char* szAlg, 
                        const char* szRand, const char* szServerCert)
//  server phase 1  server-->client:
//      serverMsg1(rand, ciphersuite, server-cert)
{
    int     iLeft= maxSize;
    char*   p= buf;
    int     i= 0;

    sprintf(buf, szMsg1a, iSessionId, szRand, szAlg);
    i= strlen(buf);
    p+= i;
    iLeft-= i;
    if(!safeTransfer(&p, &iLeft, szServerCert))
        return false;
    if(!safeTransfer(&p, &iLeft, szMsg1b))
        return false;

    return true;
}


bool serverNegoMessage2(char* buf, int maxSize, const char* szAlg, 
                         const char* szChallenge, const char* szHash)
//  server phase 2  server-->client:
//      serverMsg2(Principal cert requests, challenge)--Encrypted after this
{
    sprintf(buf, szMsg2, szAlg, szChallenge, szHash);
    return true;
}


bool serverNegoMessage3(char* buf, int maxSize, bool fSucceed)
//  server phase 3  server-->client serverMsg3(Successful nego)
{
    int     iLeft= maxSize;
    char*   p= buf;

    if(fSucceed) {
        if(!safeTransfer(&p, &iLeft, szMsg3Pass))
            return false;
    }
    else {
        if(!safeTransfer(&p, &iLeft, szMsg3Fail))
            return false;
    }
    return true;
}


bool getDatafromClientMessage1(int n, char* request, sessionKeys& oKeys)
{
    TiXmlDocument   doc;
    TiXmlNode*      pNode;
    TiXmlNode*      pNode1;
    int             iOutLen= 64;

#ifdef  TEST
    fprintf(g_logFile, "Client Message 1\n%s\n", request);
    fflush(g_logFile);
#endif
    if(!doc.Parse(request)) {
        fprintf(g_logFile, "getDatafromClientMessage1: Message 1 parse failure in key Nego\n");
        return false;
    }

    TiXmlElement* pRootElement= doc.RootElement();
    if(pRootElement==NULL)
        return false;
    pNode= Search((TiXmlNode*) pRootElement, "Random");
    if(pNode==NULL)
        return false;
    pNode1= pNode->FirstChild();
    if(pNode1==NULL)
        return false;
    const char*   szRandom=  pNode1->Value();
    if(szRandom==NULL)
        return false;

    if(!fromBase64(strlen(szRandom), szRandom, &iOutLen, 
                                     (byte*)oKeys.m_rguClientRand)) {
        fprintf(g_logFile, "getDatafromClientMessage1: Cant base64 decode random number\n");
        return false;
    }
    oKeys.m_fClientRandValid= true;

    pNode= Search((TiXmlNode*) pRootElement, "CipherSuites");
    if(pNode==NULL)
        return false;

    pNode1= pNode->FirstChild();
    int         iIndex= -1;
    TiXmlNode*  pNode2= NULL;
    const char*       szProposedSuite= NULL;

    while(pNode1) {
         if(pNode1->Type()==TiXmlNode::TINYXML_ELEMENT) {
            if(strcmp(((TiXmlElement*)pNode1)->Value(),"CipherSuite")==0) {
                pNode2= ((TiXmlElement*)pNode1)->FirstChild();
                if(pNode2) {
                    szProposedSuite= ((TiXmlElement*)pNode2)->Value();
                    if(szProposedSuite!=NULL &&  
                       ((iIndex=cipherSuiteIndexFromName(szProposedSuite))>=0)) {
                        break;
                    }
                }
            }
        }
        pNode1= pNode1->NextSibling();
    }

    if(iIndex<0) {
        fprintf(g_logFile, "getDatafromClientMessage1: Unsupported cipher suite\n");
        return false;
    }
    char*   szCipherSuite= cipherSuiteNameFromIndex(iIndex);
    oKeys.m_szSuite= strdup(szCipherSuite);

    return true;
}


bool getDatafromClientMessage2(int n, char* request, sessionKeys& oKeys)
{
    TiXmlDocument   doc;
    TiXmlElement*   pRootElement= NULL;
    TiXmlNode*      pNode;
    TiXmlNode*      pNode1;
    int             iOutLen= BIGSIGNEDSIZE;
    const char*     szEncryptedPreMasterSecret= NULL;
    char*     szClientCert= NULL;
    bool            fRet= true;

#ifdef  TEST
    fprintf(g_logFile, "Client Message 2\n%s\n", request);
    fflush(g_logFile);
#endif
    try {
        if(!doc.Parse(request))
            throw "getDatafromClientMessage2: parse failure\n";

        pRootElement= doc.RootElement();
        if(pRootElement==NULL)
            throw "getDatafromClientMessage2: No root element\n";
        pNode= Search((TiXmlNode*) pRootElement, "EncryptedPreMasterSecret");
        if(pNode==NULL)
            throw "getDatafromClientMessage2: No EncPreMaster\n";
        pNode1= pNode->FirstChild();
        if(pNode1==NULL)
            throw "getDatafromClientMessage2: No encryptedPreMaster\n";
        szEncryptedPreMasterSecret= pNode1->Value();
        if(szEncryptedPreMasterSecret==NULL)
            throw  "getDatafromClientMessage2: Cant find encrypted pPreMaster secret";
        if(!fromBase64(strlen(szEncryptedPreMasterSecret), szEncryptedPreMasterSecret, 
                       &iOutLen, (byte*)oKeys.m_rguEncPreMasterSecret))
            throw "getDatafromClientMessage2: Cant base64 decode pre-master secret\n";
        oKeys.m_fEncPreMasterSecretValid= true;
    
        pNode= Search((TiXmlNode*) pRootElement, "ClientCertificate");
        if(pNode==NULL)
            throw "getDatafromClientMessage2: Cant get Client Certificate\n";
        pNode1= pNode->FirstChild();
        if(pNode1==NULL)
            throw "getDatafromClientMessage2: Cant get Client Certificate\n";
        szClientCert= canonicalize(pNode1);
        if(szClientCert==NULL)
            throw "getDatafromClientMessage2: Cant canonicalize Client Certificate\n";
        oKeys.m_szXmlClientCert= szClientCert;
        oKeys.m_pclientCert= new PrincipalCert();
        if(!oKeys.m_pclientCert->init(szClientCert)) 
            throw "getDatafromClientMessage2: Cant initialize client certificate\n";
        if(!oKeys.m_pclientCert->parsePrincipalCertElements()) 
            throw "getDatafromClientMessage2: Cant parse client certificate\n";
        oKeys.m_pclientPublicKey= (RSAKey*)oKeys.m_pclientCert->getSubjectKeyInfo();
        if(oKeys.m_pclientPublicKey==NULL)
            throw "getDatafromClientMessage2: Cant init client public RSA key\n";
        oKeys.m_fClientCertValid= true;
    }
    catch(const char* szError) {
        fRet= false;
        fprintf(g_logFile, "%s\n", szError);
    }

    if(szClientCert==NULL) {
        free(szClientCert);
        szClientCert= NULL;
    }

    return fRet;
}


bool getDatafromClientMessage3(int n, char* request, sessionKeys& oKeys)
{
    TiXmlDocument   doc;
    TiXmlElement*   pRootElement= NULL;
    TiXmlNode*      pNode= NULL;
    TiXmlNode*      pNode1= NULL;
    const char*           szSignedChallenge= NULL;
    bool            fRet= true;

#ifdef  TEST
    fprintf(g_logFile, "getDatafromClientMessage 3\n%s\n", request);
    fflush(g_logFile);
#endif

    try {
        if(!doc.Parse(request))
            throw "getDatafromClientMessage3: parse failure\n";

        pRootElement= doc.RootElement();
        if(pRootElement==NULL)
            throw "getDatafromClientMessage3: No root element\n";

        pNode= Search((TiXmlNode*) pRootElement, "SignedChallenge");
        if(pNode==NULL)
            throw "getDatafromClientMessage3: No Signed Challenge\n";
        pNode1= pNode->FirstChild();
        if(pNode1==NULL)
            throw "getDatafromClientMessage3: No Signed Challenge value\n";
        szSignedChallenge=  pNode1->Value();
        if(szSignedChallenge==NULL)
            throw  "getDatafromClientMessage3: Cant extract szSignedChallenge";

        oKeys.m_szbase64SignedMessageHash= strdup(szSignedChallenge);
        oKeys.m_fbase64SignedMessageHashValid= true;

        if(!fromBase64(strlen(szSignedChallenge), szSignedChallenge, 
                       &oKeys.m_sizeSignedMessage, oKeys.m_rgSignedMessage))
            throw "getDatafromClientMessage3: Cant base64 decode signed hash \n";
        oKeys.m_fSignedMessageValid= true;
    
    }
    catch(const char* szError) {
        fRet= false;
        fprintf(g_logFile, "%s\n", szError);
    }

    return fRet;
}


bool getDatafromClientMessage4(int n, char* request, sessionKeys& oKeys)
{
    // Principal certs, signed sequential challenges by principals
    TiXmlDocument   doc;
    TiXmlElement*   pRootElement= NULL;
    TiXmlNode*      pNode;
    TiXmlNode*      pNode1;

#ifdef  TEST
    fprintf(g_logFile, "Client Message 4\n%s\n", request);
    fflush(g_logFile);
#endif
    if(!doc.Parse(request)) {
        fprintf(g_logFile, "getDatafromClientMessage4: parse failure\n");
        return false;
    }

    pRootElement= doc.RootElement();
    if(pRootElement==NULL) {
        fprintf(g_logFile, "getDatafromClientMessage4: no root cert\n");
        return false;
    }
    pNode= Search((TiXmlNode*) pRootElement, "EvidenceCollection");
    if(pNode==NULL) {
        fprintf(g_logFile, "getDatafromClientMessage4: no Principal EvidenceCollection tag\n");
        return false;
    }
    ((TiXmlElement*) pNode)->QueryIntAttribute("count", &oKeys.m_iNumPrincipals);
    pNode1= pNode->FirstChild();
    if(pNode1!=NULL) {
        oKeys.m_szPrincipalCerts= canonicalize(pNode);
    }

    pNode= Search((TiXmlNode*) pRootElement, "SignedChallenges");
    if(pNode!=NULL) {
        oKeys.m_szSignedChallenges= canonicalize(pNode);
    }

    return true;
}


// ------------------------------------------------------------------------


theServiceChannel::theServiceChannel()
{
    m_pParent= NULL;
    m_fdChannel= -1;

    m_serverState= NOSTATE;
    m_fChannelAuthenticated= false;
}


theServiceChannel::~theServiceChannel()
{
}


bool theServiceChannel::initSafeChannel()
{
    return m_osafeChannel.initChannel(m_fdChannel, AES128, CBCMODE, HMACSHA256, 
                          AES128BYTEKEYSIZE, AES128BYTEKEYSIZE,
                          m_oKeys.m_rguEncryptionKey2, m_oKeys.m_rguIntegrityKey2, 
                          m_oKeys.m_rguEncryptionKey1, m_oKeys.m_rguIntegrityKey1);
}


bool theServiceChannel::protocolNego()
{
    char    request[MAXREQUESTSIZEWITHPAD];
    char    rgszBase64[256];
    char    rgszHashBase64[256];
    int     n;
    int     type= CHANNEL_NEGO;
    byte    multi= 0;
    byte    final= 0;
    int     iOut64= 256;
    int     iOut= 256;
    bool    fRet= true;

#ifdef  TEST
    fprintf(g_logFile, "theServiceChannel::protocolNego\n");
    fflush(g_logFile);
#endif
    m_serverState= KEYNEGOSTATE;
    request[0]= '\0';

    try {

        // init message hash
        if(!m_oKeys.initMessageHash())
            throw  "bidServer::protocolNego: Can't init message hash";

        // Phase 1, receive
        if((n=getPacket(m_fdChannel, (byte*)request, MAXREQUESTSIZE, &type, &multi, &final))<0)
            throw  "theServiceChannel::protocolNego: Can't get packet 1\n";
        if(!m_oKeys.updateMessageHash(strlen(request), (byte*) request))
            throw  "bidServer::protocolNego: Can't update messagehash";
        if(!getDatafromClientMessage1(n, request, m_oKeys))
            throw  "theServiceChannel::protocolNego: Can't decode client message 1\n";
        iOut64= 256;
        if(!getBase64Rand(SMALLNONCESIZE, m_oKeys.m_rguServerRand, &iOut64, rgszBase64))
            throw  "theServiceChannel::protocolNego: Can't generate first nonce\n";
        m_oKeys.m_fServerRandValid= true;
#ifdef TEST
        fprintf(g_logFile, "theServiceChannel: got client rand\n");
        fflush(g_logFile);
#endif

        // Phase 1, send
        if(m_oKeys.m_szXmlServerCert==NULL)
            throw "theServiceChannel::protocolNego: No server Certificate\n";
        if(!serverNegoMessage1(request, MAXREQUESTSIZE, m_oKeys.m_iSessionId,
                               m_oKeys.m_szChallengeSignAlg, rgszBase64, m_oKeys.m_szXmlServerCert))
            throw  "theServiceChannel::protocolNego: Can't format negotiation message 1\n";
        if(!m_oKeys.updateMessageHash(strlen(request), (byte*) request))
            throw  "bidServer::protocolNego: Can't update messagehash";
        if((n=sendPacket(m_fdChannel, (byte*)request, strlen(request)+1, CHANNEL_NEGO, 0, 1))<0)
            throw  "theServiceChannel::protocolNego: Can't send packet 1\n";

        // Phase 2, receive
        if((n=getPacket(m_fdChannel, (byte*)request, MAXREQUESTSIZE, &type, &multi, &final))<0)
            throw  "theServiceChannel::protocolNego: Can't get packet 2\n";
        if(!m_oKeys.updateMessageHash(strlen(request), (byte*) request))
            throw  "bidServer::protocolNego: Can't update messagehash";
        if(!getDatafromClientMessage2(n, request, m_oKeys))
            throw  "theServiceChannel::protocolNego: Can't decode client message 2\n";
        if(!m_oKeys.clientcomputeMessageHash())
            throw "theServiceChannel::protocolNego: client cant compute message hash";
        if(!m_oKeys.computeServerKeys()) 
            throw  "theServiceChannel::protocolNego: Cant compute channel keys\n";
#ifdef TEST
        fprintf(g_logFile, "theServiceChannel: computed server keys\n");
        fflush(g_logFile);
#endif

        // Phase 3, receive
        if((n=getPacket(m_fdChannel, (byte*)request, MAXREQUESTSIZE, &type, &multi, &final))<0)
            throw  "theServiceChannel::protocolNego: Can't get packet 3\n";
        if(!getDatafromClientMessage3(n, request, m_oKeys))
            throw  "theServiceChannel::protocolNego: Can't decode client message 3\n";
        if(!m_oKeys.checkclientSignedHash())
            throw "theServiceChannel::protocolNego: client signed message hash does not match";
        if(!m_oKeys.updateMessageHash(strlen(request), (byte*) request))
            throw  "bidServer::protocolNego: Can't update messagehash";
        if(!m_oKeys.servercomputeMessageHash())
            throw "theServiceChannel::protocolNego: can't compute server hash";

        // init safeChannel
        if(!initSafeChannel())
            throw  "theServiceChannel::protocolNego: Cant init channel\n";

        // Assume CBC
        if((n=sendPacket(m_fdChannel, m_osafeChannel.lastsendBlock, AES128BYTEBLOCKSIZE, CHANNEL_NEGO_IV, 0, 1))<0)
            throw "theServiceChannel::protocolNego: Cant send IV\n";
        m_osafeChannel.fsendIVSent= true;
        if((n=getPacket(m_fdChannel, m_osafeChannel.lastgetBlock, AES128BYTEBLOCKSIZE, &type, &multi, &final))<0)
            throw "theServiceChannel::protocolNego: Cant get IV\n";
        m_osafeChannel.fgetIVReceived= true;

#ifdef  TEST
        fprintf(g_logFile, "theServiceChannel::protocolNego: Encrypted mode on\n");
        PrintBytes((char*)"Received IV: ", m_osafeChannel.lastgetBlock, AES128BYTEBLOCKSIZE);
        PrintBytes((char*)"Sent     IV: ", m_osafeChannel.lastsendBlock, AES128BYTEBLOCKSIZE);
        fflush(g_logFile);
#endif

        // Phase 2, send
        iOut= 256;
        if(!getBase64Rand(SMALLNONCESIZE, m_oKeys.m_rguChallenge, &iOut, rgszBase64)) 
            throw  "theServiceChannel::protocolNego: Can't generate principal challenge\n";
        m_oKeys.m_fChallengeValid= true;

        // compute szHash string
        iOut= 256;
        if(!toBase64(SHA256DIGESTBYTESIZE, m_oKeys.m_rgServerMessageHash, 
                      &iOut, rgszHashBase64))
            throw  "theServiceChannel::protocolNego: Can't base64 encode server hash\n";
        if(!serverNegoMessage2(request, MAXREQUESTSIZE, m_oKeys.m_szChallengeSignAlg, 
                               rgszBase64, rgszHashBase64))
            throw  "theServiceChannel::protocolNego: Can't format negotiation message 2\n";

        if((n=m_osafeChannel.safesendPacket((byte*)request, strlen(request)+1, CHANNEL_NEGO, 0, 1))<0)
            throw  "theServiceChannel::protocolNego: Can't safesendPacket 2\n";
#ifdef TEST
        fprintf(g_logFile, "theServiceChannel::protocolNego: client signed message hash matches\n");
        fflush(g_logFile);
#endif

        // Phase 4, receive
        if((n=m_osafeChannel.safegetPacket((byte*)request, MAXREQUESTSIZE, &type, &multi, &final))<0)
            throw  "theServiceChannel::protocolNego: Can't get packet 4\n";
        if(!m_oKeys.updateMessageHash(strlen(request), (byte*) request))
            throw  "theServiceChannel::protocolNego: Can't update messagehash";
        if(!getDatafromClientMessage4(n, request, m_oKeys)) 
            throw  "theServiceChannel::protocolNego: Can't decode client message 4\n";
        if(!m_oKeys.initializePrincipalCerts())
            throw "theServiceChannel::protocolNego: Cant initialize principal public keys\n";
        if(!m_oKeys.checkPrincipalChallenges())
            throw "theServiceChannel::protocolNego: Principal challenges fail\n";
#ifdef TEST
        fprintf(g_logFile, "theServiceChannel: checked principal challenges\n");
        fflush(g_logFile);
#endif

        // Phase 4, send
        if(!serverNegoMessage3(request, MAXREQUESTSIZE, true))
            throw  "theServiceChannel::protocolNego: Can't format negotiation message 3\n";
        if((n=m_osafeChannel.safesendPacket((byte*)request, strlen(request)+1, CHANNEL_NEGO, 0, 1))<0)
            throw  "theServiceChannel::protocolNego: Can't send packet 3\n";
#ifdef TEST
        fprintf(g_logFile, "theServiceChannel: success packet sent\n");
        fflush(g_logFile);
#endif
    }
    catch(const char* szError) {
        fprintf(g_logFile, "%s",szError);
        fRet= false;
        return false;
    }

    m_oKeys.validateChannelData(false);
#ifdef TEST
        fprintf(g_logFile, "theServiceChannel: protocol data validated\n");
        fflush(g_logFile);
#endif

#if 0
    // register principals
    if(m_oKeys.m_pserverCert!=NULL) {
        if(registerPrincipalfromCert(m_oKeys.m_pserverCert)==NULL)
            throw "theServiceChannel::protocolNego: Can't register server principal\n";
    }

    if(m_oKeys.m_pclientCert!=NULL) {
        if(registerPrincipalfromCert(m_oKeys.m_pclientCert)==NULL)
            throw "theServiceChannel::protocolNego: Can't register client principal\n";
    }
#endif
#ifdef TEST
        fprintf(g_logFile, "theServiceChannel: protocol negotiation complete\n");
        m_oKeys.printMe();
        fflush(g_logFile);
#endif

    m_serverState= REQUESTSTATE;

    return fRet;
}


int theServiceChannel::processRequests()
{
    byte    request[MAXREQUESTSIZEWITHPAD];
    int     type= 0;
    byte    multi= 0;
    byte    final= 0;
    int     encType= NOENCRYPT;
    byte*   key= NULL;

#ifdef TEST
    fprintf(g_logFile, "\n\ntheServiceChannel: processRequest\n");
#endif
    m_serverState= REQUESTSTATE;

    if(m_osafeChannel.safegetPacket(request, MAXREQUESTSIZE, &type, &multi, &final)<(int)sizeof(packetHdr)) {
        fprintf(g_logFile, "theServiceChannel::processRequests: Can't get ProcessRequest packet\n");
        return -1;
    }

#ifdef TEST
    fprintf(g_logFile, "theServiceChannel::processRequests: packetType %d, serverstate %d\n", type, m_serverState);
#endif
    if(type==CHANNEL_TERMINATE) {
        fprintf(g_logFile, "Received CHANNEL_TERMINATE; returning 0 from theServiceChannel::processRequests\n");
        fflush(g_logFile);
        return 0;
    }
    if(type!=CHANNEL_REQUEST) {
        fprintf(g_logFile, "theServiceChannel::processRequests: Not a channel request\n");
        return -1;
    }

    if(m_pParent->m_fEncryptFiles) {
        if(!m_pParent->m_fKeysValid) {
            fprintf(g_logFile, "theServiceChannel::processRequests: Encryption enabled but key invalid\n");
            return -1;
        }
        encType= DEFAULTENCRYPT;
        key= m_pParent->m_bidKeys;
    }

    int     iRequestType= 0;
    {
        Request oReq;

        // oReq.m_poAG= &m_oAG;
        if(!oReq.getDatafromDoc(reinterpret_cast<char*>(request))) {
            fprintf(g_logFile, "theServiceChannel::processRequests: cant parse: %s\n", request);
            return -1;
        }

#ifdef TEST
        fprintf(g_logFile, "parsed oReq from request: %s\n", request);
#endif


        iRequestType= oReq.m_iRequestType;
        switch(iRequestType) {
          case SUBMITBID:
            if(!serversendresponsetoclient(m_sealingKey, m_signingKey,
                                    m_osafeChannel, oReq,  m_oKeys, encType, key, 
                                    m_pParent->m_accessCheckTimer, m_pParent->m_decTimer)) {
                fprintf(g_logFile, "serversendCredentialtoclient failed 1\n");
                return -1;
            }
            return 1;
          default:
            fprintf(g_logFile, "theServiceChannel::processRequests: invalid request type\n");
            return -1;
        }
    }
}


bool theServiceChannel::initServiceChannel()
{
    int     n= 0;

#ifdef  TEST
    fprintf(g_logFile, "theServiceChannel::initserviceChannel\n");
    fflush(g_logFile);
#endif

    m_serverState= INITSTATE;

    // Initialize program private key and certificate for session
    if(!m_pParent->m_tcHome.m_privateKeyValid ||
           !m_oKeys.getMyProgramKey((RSAKey*)m_pParent->m_tcHome.m_privateKey)) {
        fprintf(g_logFile, "theServiceChannel::serviceChannel: Cant get my private key\n");
        return false;
    }
#ifdef  TEST
    fprintf(g_logFile, "theServiceChannel::serviceChannel: program key set\n");
    fflush(g_logFile);
#endif
    if(!m_pParent->m_tcHome.m_myCertificateValid ||
           !m_oKeys.getMyProgramCert(m_pParent->m_tcHome.m_myCertificate)) {
        fprintf(g_logFile, "theServiceChannel::serviceChannel: Cant get my Cert\n");
        return false;
    }

    // copy my public key into server public key
    if(!m_pParent->m_tcHome.m_myCertificateValid ||
           !m_oKeys.getServerCert(m_pParent->m_tcHome.m_myCertificate)) {
        fprintf(g_logFile, "theServiceChannel::serviceChannel: Cant load client public key structures\n");
        return false;
    }

    m_pParent->m_protocolNegoTimer.Start();
    if(!protocolNego())
        return false;
    m_pParent->m_protocolNegoTimer.Stop();

#ifdef  TEST
    fprintf(g_logFile, "theServiceChannel::serviceChannel, about to init guard\n");
    fflush(g_logFile);
#endif
    // Access Guard valid?
#if 0
    if(!m_oAG.m_fValid) {
        if(!m_oAG.initChannelAccess(m_oKeys.m_iNumPrincipals, m_oKeys.m_rgPrincipalCerts)) {
            fprintf(g_logFile, "Request::validateRequest: initAccessGuard returned false\n");
            return false;
        }
    }
#endif

    m_serverState= REQUESTSTATE;
    while((n=processRequests())!=0) {
        if(n<0)
            fprintf(g_logFile, "theServiceChannel::serviceChannel: processRequest error\n");
        fflush(g_logFile);
        m_pParent->printTimers(g_logFile);
        m_pParent->resetTimers();
    }
    m_serverState= SERVICETERMINATESTATE;

#ifdef TEST
    fprintf(g_logFile, "theServiceChannel: serviceChannel terminating\n");
#endif
    if(m_fdChannel>0) {
        close(m_fdChannel);
        m_fdChannel= -1;
    }
    return true;
}


void* channelThread(void* ptr)
{
    try {
        theServiceChannel*  poSc= (theServiceChannel*) ptr;

#ifdef TEST
        fprintf(g_logFile, "channelThread activated\n");
        fprintf(g_logFile, "\tptr: %08x\n", ptr);
        fprintf(g_logFile, "\tchannel: %d, parent: %08x\n",
                poSc->m_fdChannel, poSc->m_pParent);

        fflush(g_logFile);
#endif
        if(!poSc->initServiceChannel()) {
            fprintf(g_logFile, "channelThread: initServiceChannel failed\n");
        }

        // delete enty in thread table in parent
        if(poSc->m_myPositionInParent>=0) 
            poSc->m_pParent->m_fthreadValid[poSc->m_myPositionInParent]= false;
        poSc->m_myPositionInParent= -1;
#ifdef TEST
        fprintf(g_logFile, "channelThread exiting\n");
        fflush(g_logFile);
#endif
        delete  poSc;
    } catch (const char* err) {
        fprintf(g_logFile, "Server thread exited with error: %s\n", err);
        fflush(g_logFile);
    }

    pthread_exit(NULL);
    return NULL;
}
    

// ----------------------------------------------------------------------------


bidServer::bidServer()
{
    m_szPort= NULL;
    m_szAddress= NULL;
    m_iNumClients= 0;

    m_fEncryptFiles= false;
    m_szSealedKeyFile= NULL;
    m_fKeysValid= false;
    m_uAlg= 0;
    m_uMode= 0;
    m_uPad= 0;
    m_uHmac= 0;
    m_sizeKey= SMALLKEYSIZE;
    m_szSigningCertFile= NULL;
    m_szSealingCertFile= NULL;
    m_szsigningCert= NULL;
    m_szsealingCert= NULL;
    m_signingKey= NULL;
    m_sealingKey= NULL;
}


bidServer::~bidServer()
{
    if(m_szPort!=NULL) {
        free(m_szPort);
        m_szPort= NULL;
    }
    if(m_szAddress!=NULL) {
        free(m_szAddress);
        m_szAddress= NULL;
    }
    if(m_fKeysValid)
        memset(m_bidKeys, 0, m_sizeKey);
    m_fKeysValid= false;
    if(m_szSealedKeyFile!=NULL)
        free(m_szSealedKeyFile);
    m_szSealedKeyFile= NULL;

    if(m_szsigningCert!=NULL) {
        free(m_szsigningCert);
        m_szsigningCert= NULL;
    }
    if(m_sealingKey!=NULL) {
        delete m_sealingKey;
        m_sealingKey= NULL;
    }
    if(m_szsealingCert!=NULL) {
        free(m_szsealingCert);
        m_szsealingCert= NULL;
    }
}


bool bidServer::initPolicy()
{
#ifdef TEST
    fprintf(g_logFile, "bidServer::initPolicy\n");
    fflush(g_logFile);
#endif
    if(!m_tcHome.m_envValid) {
        fprintf(g_logFile, "bidServer::initPolicy(): environment invalid\n");
        return false;
    }

    if(!m_tcHome.m_policyKeyValid)  {
        fprintf(g_logFile, "bidServer::initPolicy(): policyKey invalid\n");
        return false;
    }

#ifdef TEST
    fprintf(g_logFile, "bidServer::initPolicy: about to initpolicy Cert\n",
            m_tcHome.m_policyKey);
    fflush(g_logFile);
#endif
    if(!g_policyPrincipalCert->init(reinterpret_cast<char*>(m_tcHome.m_policyKey))) {
        fprintf(g_logFile, "bidServer::initPolicy: Can't init policy cert 1\n");
        fflush(g_logFile);
        return false;
    }

#ifdef TEST
    fprintf(g_logFile, "bidServer::initPolicy, about to parse policy Cert\n");
    fprintf(g_logFile, "bidServer::initPolicy, policy Cert\n%s\n",
            m_tcHome.m_policyKey);
    fflush(g_logFile);
#endif
    if(!g_policyPrincipalCert->parsePrincipalCertElements()) {
        fprintf(g_logFile, "initPolicy: Can't init policy key 2\n");
        return false;
    }

#ifdef TEST
    fprintf(g_logFile, "bidServer::initPolicy, about to get policy key\n");
    fflush(g_logFile);
#endif
    g_policyKey= (RSAKey*)g_policyPrincipalCert->getSubjectKeyInfo();
    if(g_policyKey==NULL) {
        fprintf(g_logFile, "initPolicy: Can't init policy key 3\n");
        return false;
    }
#if 0
    g_policyAccessPrincipal= registerPrincipalfromCert(g_policyPrincipalCert);
    if(g_policyAccessPrincipal==NULL) {
        fprintf(g_logFile, "initPolicy: Can't init policy key 3\n");
        return false;
    }
#endif

    g_globalpolicyValid= true;
#ifdef TEST
    fprintf(g_logFile, "bidServer::initPolicy, returning true\n");
    fflush(g_logFile);
#endif
    return true;
}


bool bidServer::initSigningandSealingKeys()
{
<<<<<<< HEAD
    int     size= 4096;
    int     bufSize= 4096;
    byte    buf[4096];
=======
    int     size= 8192;
    byte    buf[8192];
>>>>>>> 65c7a8bd

    if(!m_tcHome.m_privateKeyValid) {
        fprintf(g_logFile, "bidServer::initSigningandSealingKeys: private key not valid\n");
        return false;
    }
    m_signingKey= (RSAKey*)m_tcHome.m_privateKey;
    if(m_signingKey==NULL) {
        fprintf(g_logFile, "bidServer::initSigningandSealingKeys: private key empty\n");
        return false;
    }
#ifdef TEST
    fprintf(g_logFile, "bidServer::initSigningandSealingKeys: signingKey\n");
    m_signingKey->printMe();
#endif

    size= 8192;
    m_szSigningCertFile= strdup("./bidServer/cert");
    if(!getBlobfromFile(m_szSigningCertFile, buf, &size)) {
        fprintf(g_logFile, "bidServer::initSigningandSealingKeys: Can't read signing cert, %s\n", m_szsigningCert);
        return false;
    }
    m_szsigningCert= strdup((char *)buf);

<<<<<<< HEAD
    m_szsealingCert= strdup("./bidServer/sealingCert");
    size= bufSize;	
    if(!getBlobfromFile(m_szsealingCert, buf, &size)) {
=======
    size= 8192;
    m_szSealingCertFile= strdup("./bidServer/sealingCert");
    if(!getBlobfromFile(m_szSealingCertFile, buf, &size)) {
>>>>>>> 65c7a8bd
        fprintf(g_logFile, "bidServer::initSigningandSealingKeys: Can't read sealing cert, %s\n", m_szsealingCert);
        return false;
    }

#ifdef TEST
    fprintf(g_logFile, "Got a sealing cert of length %d\n", size);
    fflush(g_logFile);
#endif
    
    m_szsealingCert= strdup((char *)buf);

    // Fix: validate sealing principal

    // get keyinfo from sealing Cert and initialize key
    if(!g_sealingPrincipal.init(m_szsealingCert)) {
        fprintf(g_logFile, "bidServer::initSigningandSealingKeys: can't init seal Cert\n");
        return false;
    }

    if(!g_sealingPrincipal.parsePrincipalCertElements()) {
        fprintf(g_logFile, "bidServer::initSigningandSealingKeys: can't parse seal Cert\n%s\n",
                m_szsealingCert);
        return false;
    }

    m_sealingKey= (RSAKey*)g_sealingPrincipal.getSubjectKeyInfo();
    if(m_sealingKey==NULL) {
        fprintf(g_logFile, "bidServer::initSigningandSealingKeys: can't get keyinfo from seal Cert\n");
        fflush(g_logFile);
        return false;
    }

    return true;
}


bool bidServer::initFileKeys()
{
    struct stat statBlock;
    char        szName[256];
    int         size= 0;
    byte        keyBuf[SMALLKEYSIZE];
    int         n= 0;
    int         m= 0;
    byte        sealedkeyBuf[BIGKEYSIZE];
   
    if(m_tcHome.m_fileNames.m_szdirectory==NULL) {
        fprintf(g_logFile, "initFileKeys: No home directory for keys\n");
        return false;
    }
    sprintf(szName, "%s/fileKeys", m_tcHome.m_fileNames.m_szdirectory);
    m_szSealedKeyFile= strdup(szName);
    if(stat(m_szSealedKeyFile, &statBlock)<0) {
        // Keys don't exist, generate and save them
        m_uAlg= AES128;
        m_uMode= CBCMODE;
        m_uPad= SYMPAD;
        m_uHmac= HMACSHA256;
        if(m_sizeKey<32) {
            fprintf(g_logFile, "initFileKeys: key size too small\n");
            return false;
        }
        m_sizeKey= 32;
        if(!getCryptoRandom(m_sizeKey*NBITSINBYTE, m_bidKeys)) {
            fprintf(g_logFile, "initFileKeys: cant generate keys\n");
            return false;
        }

        // key buf: sizeKey,alg,mode,pad,hmac, key
        memcpy(&keyBuf[n], &m_sizeKey, sizeof(int));
        n+= sizeof(int);
        memcpy(&keyBuf[n], &m_uAlg, sizeof(u32));
        n+= sizeof(u32);
        memcpy(&keyBuf[n], &m_uMode, sizeof(u32));
        n+= sizeof(u32);
        memcpy(&keyBuf[n], &m_uPad, sizeof(u32));
        n+= sizeof(u32);
        memcpy(&keyBuf[n], &m_uHmac, sizeof(u32));
        n+= sizeof(u32);
        memcpy(&keyBuf[n], m_bidKeys, m_sizeKey);
        n+= m_sizeKey;

        if(!m_tcHome.m_myMeasurementValid) {
            fprintf(g_logFile, "initFileKeys: measurement invalid\n");
            return false;
        }
        // seal and save
        size= BIGKEYSIZE;
        if(!m_tcHome.Seal(m_tcHome.m_myMeasurementSize, m_tcHome.m_myMeasurement,
                        n, keyBuf, &size, sealedkeyBuf)) {
            fprintf(g_logFile, "initFileKeys: cant seal keys\n");
            return false;
        }
        if(!saveBlobtoFile(m_szSealedKeyFile, sealedkeyBuf, size)) {
            fprintf(g_logFile, "initFileKeys: cant save sealed keys\n");
            return false;
        }
        m_fKeysValid= true;
    }
    else {
        // keys exist, unseal them
        size= BIGKEYSIZE;
        if(!getBlobfromFile(m_szSealedKeyFile, sealedkeyBuf, &size)) {
            fprintf(g_logFile, "initFileKeys: cant get sealed keys\n");
            return false;
        }
        if(!m_tcHome.m_myMeasurementValid) {
            fprintf(g_logFile, "initFileKeys: measurement invalid\n");
            return false;
        }
        m= SMALLKEYSIZE;
        if(!m_tcHome.Unseal(m_tcHome.m_myMeasurementSize, m_tcHome.m_myMeasurement,
                        size, sealedkeyBuf, &m, keyBuf)) {
            fprintf(g_logFile, "initFileKeys: cant unseal keys\n");
            return false;
        }
        memcpy(&m_sizeKey, &keyBuf[n], sizeof(int));
        n+= sizeof(int);
        memcpy(&m_uAlg, &keyBuf[n], sizeof(u32));
        n+= sizeof(u32);
        memcpy(&m_uMode, &keyBuf[n], sizeof(u32));
        n+= sizeof(u32);
        memcpy(&m_uPad, &keyBuf[n], sizeof(u32));
        n+= sizeof(u32);
        memcpy(&m_uHmac, &keyBuf[n], sizeof(u32));
        n+= sizeof(u32);
        memcpy(m_bidKeys, &keyBuf[n], m_sizeKey);
        n+= m_sizeKey;
        if(n>m) {
            fprintf(g_logFile, "initFileKeys: unsealed keys wrong size\n");
            return false;
        }
        m_fKeysValid= true;
    }

#ifdef  TEST
    fprintf(g_logFile, "initFileKeys\n");
    PrintBytes("fileKeys\n", m_bidKeys, m_sizeKey);
    fflush(g_logFile);
#endif
    return true;
}


bool bidServer::initServer(const char* configDirectory)
{
    bool            fRet= true;
    const char*     directory= NULL;

    try {

        const char** parameters = NULL;
        int parameterCount = 0;
        if(configDirectory==NULL) {
            directory= DEFAULTDIRECTORY;
            
        } else {
            directory= configDirectory;
            parameters= &directory;
            parameterCount= 1;
        }

        if(!initAllCrypto()) {
            throw "bidServer::Init: can't initcrypto\n";
        }

        // init Host and Environment
        m_taoHostInitializationTimer.Start();
        if(!m_host.HostInit(PLATFORMTYPELINUX, parameterCount, parameters)) {
            throw "bidServer::Init: can't init host\n";
        }
        m_taoHostInitializationTimer.Stop();
#ifdef TEST
        fprintf(g_logFile, "bidServer::Init: after HostInit, pid: %d\n",
            getpid());
#endif

        // init environment
        m_taoEnvInitializationTimer.Start();
        if(!m_tcHome.EnvInit(PLATFORMTYPELINUXAPP, "bidServer",
                             DOMAIN, directory,
                             &m_host, 0, NULL)) {
            throw "bidServer::Init: can't init environment\n";
        }
        m_taoEnvInitializationTimer.Stop();
#ifdef TEST
        fprintf(g_logFile, "bidServer::Init: after EnvInit\n");
        m_tcHome.printData();
#endif

        // Initialize file encryption keys
        if(!initFileKeys())
            throw "bidServer::Init: can't init file keys\n";
#ifdef TEST
        fprintf(g_logFile, "bidServer::Init: after initFileKeys\n");
        m_tcHome.printData();
#endif

        if(!initSigningandSealingKeys())
            throw "bidServer::Init: Cant init signing keys\n";

#ifdef TEST
        fprintf(g_logFile, "initServer about to initPolicy();\n");
        fflush(g_logFile);
#endif
        // Init global policy 
        if(!initPolicy())
            throw "bidServer::Init: Cant init policy objects\n";
#ifdef TEST
        fprintf(g_logFile, "initServer has private key and public key\n");
        fflush(g_logFile);
#endif

    }
    catch(const char* szError) {
        fRet= false;
        fprintf(g_logFile, "bidServer error: %s\n", szError);
        fflush(g_logFile);
    }

#ifdef TEST
    if(fRet)
        fprintf(g_logFile, "bidServer initialized\n");
    else
        fprintf(g_logFile, "bidServer initialization failed\n");
#endif
    return fRet;
}


bool bidServer::closeServer()
{
    return true;
}


bool bidServer::server()
{
    int                 fd, newfd;
    struct sockaddr_in  server_addr, client_addr;
    int                 slen= sizeof(struct sockaddr_in);
    int                 clen= sizeof(struct sockaddr);
    int                 iError;

    fd= socket(AF_INET, SOCK_STREAM, 0);
    if(fd<0) {
        fprintf(g_logFile, "bidServer::server: Can't open socket\n");
        return false;
    }
#ifdef TEST
    fprintf(g_logFile, "bidServer::server: socket opened\n");
    fflush(g_logFile);
#endif

    memset((void*) &server_addr, 0, sizeof(struct sockaddr_in));
    server_addr.sin_family= AF_INET;
    server_addr.sin_addr.s_addr= htonl(INADDR_ANY);     // 127.0.0.1
    server_addr.sin_port= htons(SERVICE_PORT);

    iError= bind(fd,(const struct sockaddr *) &server_addr, slen);
    if(iError<0) {
        fprintf(g_logFile, "Can't bind socket: %s", strerror(errno));
        return false;
    }
#ifdef TEST
    fprintf(g_logFile, "bidServer::server: bind succeeded\n");
    fflush(g_logFile);
#endif

    listen(fd, iQueueSize);

    // set the signal disposition of SIGCHLD to not create zombies
    struct sigaction sigAct;
    memset(&sigAct, 0, sizeof(sigAct));
    sigAct.sa_handler = SIG_DFL;
    sigAct.sa_flags = SA_NOCLDWAIT; // don't zombify child processes
    int sigRv = sigaction(SIGCHLD, &sigAct, NULL);
    if (sigRv < 0) {
        fprintf(g_logFile, "Failed to set signal disposition for SIGCHLD\n");
    } 
    else {
        fprintf(g_logFile, "Set SIGCHLD to avoid zombies\n");
    }


    theServiceChannel*  poSc= NULL;
    int                 i;
    for(;;) {
#ifdef TEST
        fprintf(g_logFile, "bidServer: top of accept loop\n");
        fflush(g_logFile);
#endif
        newfd= accept(fd, (struct sockaddr*) &client_addr, (socklen_t*)&clen);
        if(newfd<0) {
            fprintf(g_logFile, "Can't accept socket", strerror(errno));
            return false;
        }
#ifdef TEST
        fprintf(g_logFile, "bidServer: accept succeeded\n");
        fflush(g_logFile);
#endif

        poSc= new theServiceChannel();

        if(poSc!=NULL) {

            for(i=0; i<m_iNumClients; i++) {
                if(!m_fthreadValid[i])
                    break;
            }

            if(i==m_iNumClients) {
                if(m_iNumClients>=MAXNUMCLIENTS) {
                    fprintf(g_logFile, "bidServer::server: Can't allocate theServiceChannel\n");
                    return false;
                }
                i= m_iNumClients++;
            }
                    
            poSc->m_pParent= this;
            poSc->m_fdChannel= newfd;
            poSc->m_myPositionInParent= i;
            poSc->m_signingKey=  m_signingKey;
            poSc->m_sealingKey=  m_sealingKey;
#ifdef TEST
            fprintf(g_logFile, "Signing key\n");
            poSc->m_signingKey->printMe();
            fprintf(g_logFile, "Sealing key\n");
            poSc->m_sealingKey->printMe();
            fprintf(g_logFile, "bidServer: slot %d, about to pthread_create\n", i);
            fprintf(g_logFile, "\tnewfd: %d\n", newfd);
            fflush(g_logFile);
#endif

            memset(&m_threadData[i], 0, sizeof(pthread_t));
            m_threadIDs[i]= pthread_create(&m_threadData[i], NULL, 
                                    channelThread, poSc);
#ifdef TEST
            fprintf(g_logFile, "bidServer: pthread create returns: %d\n", m_threadIDs[i]);
            fflush(g_logFile);
#endif
            if(m_threadIDs[i]>=0)
                m_fthreadValid[i]= true;
            else
                m_fthreadValid[i]= false;
        }
        else {
            fprintf(g_logFile, "bidServer::server: Can't allocate theServiceChannel\n");
        }

        poSc= NULL;
        newfd= -1;
        if(g_fTerminateServer)
            break;
    }

    close(fd);
    fflush(g_logFile);
    return true;
}


// --------------------------------------------------------------------------


int main(int an, char** av)
// bidServer.exe [-initKeys address-of-managementserver]
{
    bidServer  oServer;
    int         i;
    int         iRet= 0;
    bool        fInitProg= false;
    const char* directory= NULL;


    initLog(NULL);
#ifdef TEST
    fprintf(g_logFile, "bidServer main: bidServer started\n");
    fflush(g_logFile);
#endif
    // check arguments
    if(an>1) {
        for(i=0;i<an;i++) {
             if(strcmp(av[i],"-initProg")==0) {
                fInitProg= true;
             }
            if(strcmp(av[i],"-address")==0) {
                oServer.m_szAddress= strdup(av[++i]);
             }
            if(strcmp(av[i],"-directory")==0) {
                directory= strdup(av[++i]);
            }
        }
    }

#ifdef DONTENCRYPTFILES
    oServer.m_fEncryptFiles= false;
#else
    oServer.m_fEncryptFiles= true;
#endif

    // am I alread measured?
    if(fInitProg) {
#ifdef TEST
        fprintf(g_logFile, "bidServer main: start measured program %s\n", av[0]);
#endif
        if(!startMeAsMeasuredProgram(an, av)) {
#ifdef TEST
            fprintf(g_logFile, "bidServer main: measured program failed, exiting\n");
#endif
            return 1;
        }
#ifdef TEST
        fprintf(g_logFile, "bidServer main: measured program started\n");
#endif
        return 0;
    }

    initLog("bidServer.log");
#ifdef TEST
        fprintf(g_logFile, "bidServer main: measured server about to init server\n");
        fflush(g_logFile);
#endif

    try {
        g_policyPrincipalCert= new PrincipalCert();
        if(g_policyPrincipalCert==NULL)
            throw "bidServer main: failed to new Principal\n";

        if(!oServer.initServer(directory)) 
            throw "bidServer main: cant initServer\n";

#ifdef TEST
        fprintf(g_logFile, "bidServer main: measured server entering server loop\n");
        fflush(g_logFile);
#endif
        oServer.server();
        oServer.closeServer();
        closeLog();
    } 
    catch(const char* szError) {
        fprintf(g_logFile, "%s", szError);
        iRet= 1;
    }

    return iRet;

}


// ------------------------------------------------------------------------


void bidServer::printTimers(FILE* log) {
    if (m_sealTimer.GetMeasurements().size() > 0) {
        fprintf(log, "serverSealTimes = ");
        m_sealTimer.print(log);
    }

    if (m_unsealTimer.GetMeasurements().size() > 0) {
        fprintf(log, "serverUnsealTimes =  ");
        m_unsealTimer.print(log);
    }

    if (m_taoEnvInitializationTimer.GetMeasurements().size() > 0) {
        fprintf(log, "serverTaoEnvInitTimes = ");
        m_taoEnvInitializationTimer.print(log);
    }

    if (m_taoHostInitializationTimer.GetMeasurements().size() > 0) {
        fprintf(log, "serverTaoHostInitTimes = ");
        m_taoHostInitializationTimer.print(log);
    }

    if (m_protocolNegoTimer.GetMeasurements().size() > 0) {
        fprintf(log, "serverProtocolNegoTimes = ");
        m_protocolNegoTimer.print(log);
    }

    if (m_accessCheckTimer.GetMeasurements().size() > 0) {
        fprintf(log, "serverAccessCheckTimes = ");
        m_accessCheckTimer.print(log);
    }

    if (m_encTimer.GetMeasurements().size() > 0) {
        fprintf(log, "serverEncTimes = ");
        m_encTimer.print(log);
    }

    if (m_decTimer.GetMeasurements().size() > 0) {
        fprintf(log, "serverDecTimes = ");
        m_decTimer.print(log);
    }
}

void bidServer::resetTimers() {
    m_sealTimer.Clear();
    m_unsealTimer.Clear();
    m_taoEnvInitializationTimer.Clear();
    m_taoHostInitializationTimer.Clear();
    m_protocolNegoTimer.Clear();
    m_accessCheckTimer.Clear();
    m_encTimer.Clear();
    m_decTimer.Clear();
}

// ------------------------------------------------------------------------



<|MERGE_RESOLUTION|>--- conflicted
+++ resolved
@@ -953,14 +953,9 @@
 
 bool bidServer::initSigningandSealingKeys()
 {
-<<<<<<< HEAD
     int     size= 4096;
     int     bufSize= 4096;
     byte    buf[4096];
-=======
-    int     size= 8192;
-    byte    buf[8192];
->>>>>>> 65c7a8bd
 
     if(!m_tcHome.m_privateKeyValid) {
         fprintf(g_logFile, "bidServer::initSigningandSealingKeys: private key not valid\n");
@@ -976,7 +971,6 @@
     m_signingKey->printMe();
 #endif
 
-    size= 8192;
     m_szSigningCertFile= strdup("./bidServer/cert");
     if(!getBlobfromFile(m_szSigningCertFile, buf, &size)) {
         fprintf(g_logFile, "bidServer::initSigningandSealingKeys: Can't read signing cert, %s\n", m_szsigningCert);
@@ -984,15 +978,9 @@
     }
     m_szsigningCert= strdup((char *)buf);
 
-<<<<<<< HEAD
     m_szsealingCert= strdup("./bidServer/sealingCert");
     size= bufSize;	
     if(!getBlobfromFile(m_szsealingCert, buf, &size)) {
-=======
-    size= 8192;
-    m_szSealingCertFile= strdup("./bidServer/sealingCert");
-    if(!getBlobfromFile(m_szSealingCertFile, buf, &size)) {
->>>>>>> 65c7a8bd
         fprintf(g_logFile, "bidServer::initSigningandSealingKeys: Can't read sealing cert, %s\n", m_szsealingCert);
         return false;
     }
